--- conflicted
+++ resolved
@@ -1,4 +1,5 @@
 # Model Wrapper basics
+
 
 ## Introduction
 
@@ -104,35 +105,7 @@
            epochs=100,
            validation_steps=200,
            callbacks=[checkpointer, early, tensorboard])
-<<<<<<< HEAD
-```
-=======
 ```
 
 
-
-
-
-
-
-
-
-
-
-
-
-
-
-
-
-
-
-
-
-
-
-
-
-
-
->>>>>>> d0d30efa
+   